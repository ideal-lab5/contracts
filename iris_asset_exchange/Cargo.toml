[package]
name = "iris_asset_exchange"
version = "0.1.0"
authors = ["Tony Riemer <driemworks@idealabs.network>"]
edition = "2021"
rust-version = "1.56.1"

[dependencies]
<<<<<<< HEAD
ink_primitives = { version = "3.0.0-rc8", default-features = false }
ink_metadata = { version = "3.0.0-rc8", default-features = false, features = ["derive"], optional = true }
ink_env = { version = "3.0.0-rc8", default-features = false }
ink_storage = { version = "3.0.0-rc8", default-features = false }
ink_lang = { version = "3.0.0-rc8", default-features = false }
=======
ink_primitives = { version = "3.0.0", default-features = false }
ink_metadata = { version = "3.0.0", default-features = false, features = ["derive"], optional = true }
ink_env = { version = "3.0.0", default-features = false }
ink_storage = { version = "3.0.0", default-features = false }
ink_lang = { version = "3.0.0", default-features = false }
>>>>>>> 8c9d5129

scale = { package = "parity-scale-codec", version = "3.0.0", default-features = false, features = ["derive"] }
scale-info = { version = "2.0.0", default-features = false, features = ["derive"], optional = true }

[lib]
name = "iris_asset_exchange"
path = "lib.rs"
crate-type = ["cdylib"]

[features]
default = ["std"]
std = [
    "ink_primitives/std",
    "ink_metadata",
    "ink_metadata/std",
    "ink_env/std",
    "ink_storage/std",
    "ink_lang/std",
    "scale/std",
    "scale-info",
    "scale-info/std",
]
ink-as-dependency = []<|MERGE_RESOLUTION|>--- conflicted
+++ resolved
@@ -6,19 +6,12 @@
 rust-version = "1.56.1"
 
 [dependencies]
-<<<<<<< HEAD
 ink_primitives = { version = "3.0.0-rc8", default-features = false }
 ink_metadata = { version = "3.0.0-rc8", default-features = false, features = ["derive"], optional = true }
 ink_env = { version = "3.0.0-rc8", default-features = false }
 ink_storage = { version = "3.0.0-rc8", default-features = false }
 ink_lang = { version = "3.0.0-rc8", default-features = false }
-=======
-ink_primitives = { version = "3.0.0", default-features = false }
-ink_metadata = { version = "3.0.0", default-features = false, features = ["derive"], optional = true }
-ink_env = { version = "3.0.0", default-features = false }
-ink_storage = { version = "3.0.0", default-features = false }
-ink_lang = { version = "3.0.0", default-features = false }
->>>>>>> 8c9d5129
+
 
 scale = { package = "parity-scale-codec", version = "3.0.0", default-features = false, features = ["derive"] }
 scale-info = { version = "2.0.0", default-features = false, features = ["derive"], optional = true }
