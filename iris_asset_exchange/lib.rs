--- conflicted
+++ resolved
@@ -164,10 +164,6 @@
          #[ink(message)]
          pub fn publish_sale(&mut self, asset_id: u32, amount: u64, price: u64) {
             let caller = self.env().caller();
-<<<<<<< HEAD
-            // TODO: add asset id ownerhsip check
-=======
->>>>>>> 8c9d5129
             self.env()
                 .extension()
                 .mint(
